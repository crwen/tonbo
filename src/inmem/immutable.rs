use std::{
    collections::{btree_map::Range, BTreeMap},
    iter::Rev,
    mem::transmute,
    ops::Bound,
    sync::Arc,
};

use arrow::{array::RecordBatch, datatypes::Schema as ArrowSchema};
use crossbeam_skiplist::SkipMap;
use parquet::arrow::ProjectionMask;

use crate::{
<<<<<<< HEAD
    option::Order,
    record::{option::OptionRecordRef, Key, Record, RecordRef, Schema},
=======
    record::{
        option::OptionRecordRef, ArrowArrays, ArrowArraysBuilder, Key, Record, RecordRef, Schema,
    },
>>>>>>> b130350d
    stream::record_batch::RecordBatchEntry,
    version::timestamp::{Timestamp, Ts, TsRef, EPOCH},
};

pub(crate) struct ImmutableMemTable<A>
where
    A: ArrowArrays,
{
    data: A,
    index: BTreeMap<Ts<<<A::Record as Record>::Schema as Schema>::Key>, u32>,
}

impl<A> ImmutableMemTable<A>
where
    A: ArrowArrays,
    A::Record: Send,
{
    pub(crate) fn new(
        mutable: SkipMap<Ts<<<A::Record as Record>::Schema as Schema>::Key>, Option<A::Record>>,
        schema: Arc<ArrowSchema>,
    ) -> Self {
        let mut index = BTreeMap::new();
        let mut builder = A::builder(schema, mutable.len());

        for (offset, (key, value)) in mutable.into_iter().enumerate() {
            builder.push(
                Ts::new(key.value.as_key_ref(), key.ts),
                value.as_ref().map(Record::as_record_ref),
            );
            index.insert(key, offset as u32);
        }

        let data = builder.finish(None);

        Self { data, index }
    }
}

impl<A> ImmutableMemTable<A>
where
    A: ArrowArrays,
{
    pub(crate) fn scope(
        &self,
    ) -> (
        Option<&<<A::Record as Record>::Schema as Schema>::Key>,
        Option<&<<A::Record as Record>::Schema as Schema>::Key>,
    ) {
        (
            self.index.first_key_value().map(|(key, _)| key.value()),
            self.index.last_key_value().map(|(key, _)| key.value()),
        )
    }

    pub(crate) fn as_record_batch(&self) -> &RecordBatch {
        self.data.as_record_batch()
    }

    pub(crate) fn scan<'scan>(
        &'scan self,
        range: (
            Bound<&'scan <<A::Record as Record>::Schema as Schema>::Key>,
            Bound<&'scan <<A::Record as Record>::Schema as Schema>::Key>,
        ),
        ts: Timestamp,
        projection_mask: ProjectionMask,
        order: Option<Order>,
    ) -> ImmutableScan<'scan, A::Record> {
        let lower = match range.0 {
            Bound::Included(key) => Bound::Included(TsRef::new(key, ts)),
            Bound::Excluded(key) => Bound::Excluded(TsRef::new(key, EPOCH)),
            Bound::Unbounded => Bound::Unbounded,
        };
        let upper = match range.1 {
            Bound::Included(key) => Bound::Included(TsRef::new(key, EPOCH)),
            Bound::Excluded(key) => Bound::Excluded(TsRef::new(key, ts)),
            Bound::Unbounded => Bound::Unbounded,
        };

        let range = self
            .index
            .range::<TsRef<<<A::Record as Record>::Schema as Schema>::Key>, _>((lower, upper));

        if order == Some(Order::Desc) {
            ImmutableScan::<A::Record>::new_reverse(
                range.rev(),
                self.data.as_record_batch(),
                projection_mask,
            )
        } else {
            ImmutableScan::<A::Record>::new_forward(
                range,
                self.data.as_record_batch(),
                projection_mask,
            )
        }
    }

    pub(crate) fn get(
        &self,
        key: &<<A::Record as Record>::Schema as Schema>::Key,
        ts: Timestamp,
        projection_mask: ProjectionMask,
    ) -> Option<RecordBatchEntry<A::Record>> {
        self.scan(
            (Bound::Included(key), Bound::Included(key)),
            ts,
            projection_mask,
            None, // Order doesn't matter for single-key get
        )
        .next()
    }

    pub(crate) fn check_conflict(
        &self,
        key: &<<A::Record as Record>::Schema as Schema>::Key,
        ts: Timestamp,
    ) -> bool {
        self.index
            .range::<TsRef<<<A::Record as Record>::Schema as Schema>::Key>, _>((
                Bound::Excluded(TsRef::new(key, u32::MAX.into())),
                Bound::Excluded(TsRef::new(key, ts)),
            ))
            .next()
            .is_some()
    }
}

pub(crate) enum ImmutableScan<'iter, R>
where
    R: Record,
{
    Forward {
        range: Range<'iter, Ts<<R::Schema as Schema>::Key>, u32>,
        record_batch: &'iter RecordBatch,
        projection_mask: ProjectionMask,
    },
    Reverse {
        range: Rev<Range<'iter, Ts<<R::Schema as Schema>::Key>, u32>>,
        record_batch: &'iter RecordBatch,
        projection_mask: ProjectionMask,
    },
}

impl<'iter, R> ImmutableScan<'iter, R>
where
    R: Record,
{
    fn new_forward(
        range: Range<'iter, Ts<<R::Schema as Schema>::Key>, u32>,
        record_batch: &'iter RecordBatch,
        projection_mask: ProjectionMask,
    ) -> Self {
        Self::Forward {
            range,
            record_batch,
            projection_mask,
        }
    }

    fn new_reverse(
        range: Rev<Range<'iter, Ts<<R::Schema as Schema>::Key>, u32>>,
        record_batch: &'iter RecordBatch,
        projection_mask: ProjectionMask,
    ) -> Self {
        Self::Reverse {
            range,
            record_batch,
            projection_mask,
        }
    }
}

impl<R> Iterator for ImmutableScan<'_, R>
where
    R: Record,
{
    type Item = RecordBatchEntry<R>;

    fn next(&mut self) -> Option<Self::Item> {
        match self {
            ImmutableScan::Forward {
                range,
                record_batch,
                projection_mask,
            } => {
                range.next().map(|(_, &offset)| {
                    let schema = record_batch.schema();
                    let record_ref = R::Ref::from_record_batch(
                        record_batch,
                        offset as usize,
                        projection_mask,
                        &schema,
                    );
                    // TODO: remove cloning record batch
                    RecordBatchEntry::new(record_batch.clone(), {
                        // Safety: record_ref self-references the record batch
                        unsafe {
                            transmute::<OptionRecordRef<R::Ref<'_>>, OptionRecordRef<R::Ref<'static>>>(
                                record_ref,
                            )
                        }
                    })
                })
            }
            ImmutableScan::Reverse {
                range,
                record_batch,
                projection_mask,
            } => {
                range.next().map(|(_, &offset)| {
                    let schema = record_batch.schema();
                    let record_ref = R::Ref::from_record_batch(
                        record_batch,
                        offset as usize,
                        projection_mask,
                        &schema,
                    );
                    // TODO: remove cloning record batch
                    RecordBatchEntry::new(record_batch.clone(), {
                        // Safety: record_ref self-references the record batch
                        unsafe {
                            transmute::<OptionRecordRef<R::Ref<'_>>, OptionRecordRef<R::Ref<'static>>>(
                                record_ref,
                            )
                        }
                    })
                })
            }
        }
    }
}

#[cfg(all(test, feature = "tokio"))]
pub(crate) mod tests {
    use std::{mem, sync::Arc};

    use arrow::{
        array::{
            Array, BooleanArray, BooleanBufferBuilder, BooleanBuilder, PrimitiveBuilder,
            RecordBatch, StringArray, StringBuilder, UInt32Array, UInt32Builder,
        },
        datatypes::{ArrowPrimitiveType, DataType, Field, Schema as ArrowSchema, UInt32Type},
    };
    use once_cell::sync::Lazy;
    use parquet::{arrow::ProjectionMask, format::SortingColumn, schema::types::ColumnPath};

    use crate::{
        magic,
        record::{ArrowArrays, ArrowArraysBuilder, Record, Schema},
        tests::{Test, TestRef},
        version::timestamp::Ts,
    };

    #[derive(Debug)]
    pub struct TestSchema;

    impl Schema for TestSchema {
        type Record = Test;

        type Columns = TestImmutableArrays;

        type Key = String;

        fn arrow_schema(&self) -> &Arc<ArrowSchema> {
            static SCHEMA: Lazy<Arc<ArrowSchema>> = Lazy::new(|| {
                Arc::new(ArrowSchema::new(vec![
                    Field::new("_null", DataType::Boolean, false),
                    Field::new(magic::TS, DataType::UInt32, false),
                    Field::new("vstring", DataType::Utf8, false),
                    Field::new("vu32", DataType::UInt32, false),
                    Field::new("vbool", DataType::Boolean, true),
                ]))
            });

            &SCHEMA
        }

        fn primary_key_index(&self) -> usize {
            2
        }

        fn primary_key_path(
            &self,
        ) -> (
            parquet::schema::types::ColumnPath,
            Vec<parquet::format::SortingColumn>,
        ) {
            (
                ColumnPath::new(vec![magic::TS.to_string(), "vstring".to_string()]),
                vec![
                    SortingColumn::new(1, true, true),
                    SortingColumn::new(2, false, true),
                ],
            )
        }
    }

    #[derive(Debug)]
    pub struct TestImmutableArrays {
        _null: Arc<BooleanArray>,
        _ts: Arc<UInt32Array>,
        vstring: Arc<StringArray>,
        vu32: Arc<UInt32Array>,
        vbool: Arc<BooleanArray>,

        record_batch: RecordBatch,
    }

    impl ArrowArrays for TestImmutableArrays {
        type Record = Test;

        type Builder = TestBuilder;

        fn builder(_schema: Arc<ArrowSchema>, capacity: usize) -> Self::Builder {
            TestBuilder {
                vstring: StringBuilder::with_capacity(capacity, 0),
                vu32: PrimitiveBuilder::<UInt32Type>::with_capacity(capacity),
                vobool: BooleanBuilder::with_capacity(capacity),
                _null: BooleanBufferBuilder::new(capacity),
                _ts: UInt32Builder::with_capacity(capacity),
            }
        }

        fn get(
            &self,
            offset: u32,
            projection_mask: &ProjectionMask,
        ) -> Option<Option<<Self::Record as Record>::Ref<'_>>> {
            let offset = offset as usize;

            if offset >= self.vstring.len() {
                return None;
            }
            if self._null.value(offset) {
                return Some(None);
            }

            let vstring = self.vstring.value(offset);
            let vu32 = projection_mask
                .leaf_included(3)
                .then(|| self.vu32.value(offset));
            let vbool = (!self.vbool.is_null(offset) && projection_mask.leaf_included(4))
                .then(|| self.vbool.value(offset));

            Some(Some(TestRef {
                vstring,
                vu32,
                vbool,
            }))
        }

        fn as_record_batch(&self) -> &RecordBatch {
            &self.record_batch
        }
    }

    pub struct TestBuilder {
        vstring: StringBuilder,
        vu32: PrimitiveBuilder<UInt32Type>,
        vobool: BooleanBuilder,
        _null: BooleanBufferBuilder,
        _ts: UInt32Builder,
    }

    impl ArrowArraysBuilder<TestImmutableArrays> for TestBuilder {
        fn push(&mut self, key: Ts<&str>, row: Option<TestRef>) {
            self.vstring.append_value(key.value);
            match row {
                Some(row) => {
                    self.vu32.append_value(row.vu32.unwrap());
                    match row.vbool {
                        Some(vobool) => self.vobool.append_value(vobool),
                        None => self.vobool.append_null(),
                    }
                    self._null.append(false);
                    self._ts.append_value(key.ts.into());
                }
                None => {
                    self.vu32
                        .append_value(<UInt32Type as ArrowPrimitiveType>::Native::default());
                    self.vobool.append_null();
                    self._null.append(true);
                    self._ts.append_value(key.ts.into());
                }
            }
        }

        fn written_size(&self) -> usize {
            self._null.as_slice().len()
                + mem::size_of_val(self._ts.values_slice())
                + mem::size_of_val(self.vstring.values_slice())
                + mem::size_of_val(self.vu32.values_slice())
                + mem::size_of_val(self.vobool.values_slice())
        }

        fn finish(&mut self, indices: Option<&[usize]>) -> TestImmutableArrays {
            let vstring = Arc::new(self.vstring.finish());
            let vu32 = Arc::new(self.vu32.finish());
            let vbool = Arc::new(self.vobool.finish());
            let _null = Arc::new(BooleanArray::new(self._null.finish(), None));
            let _ts = Arc::new(self._ts.finish());
            let schema = TestSchema;
            let mut record_batch = RecordBatch::try_new(
                Arc::clone(schema.arrow_schema()),
                vec![
                    Arc::clone(&_null) as Arc<dyn Array>,
                    Arc::clone(&_ts) as Arc<dyn Array>,
                    Arc::clone(&vstring) as Arc<dyn Array>,
                    Arc::clone(&vu32) as Arc<dyn Array>,
                    Arc::clone(&vbool) as Arc<dyn Array>,
                ],
            )
            .expect("create record batch must be successful");
            if let Some(indices) = indices {
                record_batch = record_batch
                    .project(indices)
                    .expect("projection indices must be successful");
            }

            TestImmutableArrays {
                vstring,
                vu32,
                vbool,
                _null,
                _ts,
                record_batch,
            }
        }
    }

    #[tokio::test]
    async fn test_immutable_scan_forward() {
        use std::ops::Bound;

        use crossbeam_skiplist::SkipMap;
        use parquet::arrow::ProjectionMask;

        use super::ImmutableMemTable;

        // Create test data with String keys (not &str)
        let skip_map = SkipMap::new();
        skip_map.insert(
            Ts::new("a".to_string(), 1.into()),
            Some(Test {
                vstring: "a".to_string(),
                vu32: 1,
                vbool: Some(true),
            }),
        );
        skip_map.insert(
            Ts::new("b".to_string(), 2.into()),
            Some(Test {
                vstring: "b".to_string(),
                vu32: 2,
                vbool: Some(false),
            }),
        );
        skip_map.insert(
            Ts::new("c".to_string(), 3.into()),
            Some(Test {
                vstring: "c".to_string(),
                vu32: 3,
                vbool: None,
            }),
        );

        let schema = Arc::new(TestSchema);
        let immutable =
            ImmutableMemTable::<TestImmutableArrays>::new(skip_map, schema.arrow_schema().clone());

        // Test forward scan
        let projection = ProjectionMask::all();
        let scan = immutable.scan(
            (Bound::Unbounded, Bound::Unbounded),
            10.into(),
            projection,
            None, // Forward order (default)
        );

        let entries: Vec<_> = scan.collect();
        assert_eq!(entries.len(), 3);

        // Verify forward order: a, b, c
        assert_eq!(entries[0].get().unwrap().vstring, "a");
        assert_eq!(entries[1].get().unwrap().vstring, "b");
        assert_eq!(entries[2].get().unwrap().vstring, "c");
    }

    #[tokio::test]
    async fn test_immutable_scan_reverse() {
        use std::ops::Bound;

        use crossbeam_skiplist::SkipMap;
        use parquet::arrow::ProjectionMask;

        use super::ImmutableMemTable;
        use crate::option::Order;

        // Create test data with String keys (not &str)
        let skip_map = SkipMap::new();
        skip_map.insert(
            Ts::new("a".to_string(), 1.into()),
            Some(Test {
                vstring: "a".to_string(),
                vu32: 1,
                vbool: Some(true),
            }),
        );
        skip_map.insert(
            Ts::new("b".to_string(), 2.into()),
            Some(Test {
                vstring: "b".to_string(),
                vu32: 2,
                vbool: Some(false),
            }),
        );
        skip_map.insert(
            Ts::new("c".to_string(), 3.into()),
            Some(Test {
                vstring: "c".to_string(),
                vu32: 3,
                vbool: None,
            }),
        );

        let schema = Arc::new(TestSchema);
        let immutable =
            ImmutableMemTable::<TestImmutableArrays>::new(skip_map, schema.arrow_schema().clone());

        // Test reverse scan
        let projection = ProjectionMask::all();
        let scan = immutable.scan(
            (Bound::Unbounded, Bound::Unbounded),
            10.into(),
            projection,
            Some(Order::Desc), // Reverse order
        );

        let entries: Vec<_> = scan.collect();
        assert_eq!(entries.len(), 3);

        // Verify reverse order: c, b, a
        assert_eq!(entries[0].get().unwrap().vstring, "c");
        assert_eq!(entries[1].get().unwrap().vstring, "b");
        assert_eq!(entries[2].get().unwrap().vstring, "a");
    }

    #[tokio::test]
    async fn test_immutable_scan_reverse_with_bounds() {
        use std::ops::Bound;

        use crossbeam_skiplist::SkipMap;
        use parquet::arrow::ProjectionMask;

        use super::ImmutableMemTable;
        use crate::option::Order;

        // Create test data with more entries
        let skip_map = SkipMap::new();
        for i in 1..=5 {
            let key = format!("key{}", i);
            skip_map.insert(
                Ts::new(key.clone(), i.into()),
                Some(Test {
                    vstring: key,
                    vu32: i as u32,
                    vbool: Some(i % 2 == 0),
                }),
            );
        }

        let schema = Arc::new(TestSchema);
        let immutable =
            ImmutableMemTable::<TestImmutableArrays>::new(skip_map, schema.arrow_schema().clone());

        // Test reverse scan with bounds: from "key2" to "key4" (inclusive)
        let projection = ProjectionMask::all();
        let key2 = "key2".to_string();
        let key4 = "key4".to_string();
        let scan = immutable.scan(
            (Bound::Included(&key2), Bound::Included(&key4)),
            10.into(),
            projection,
            Some(Order::Desc), // Reverse order
        );

        let entries: Vec<_> = scan.collect();
        assert_eq!(entries.len(), 3);

        // Verify reverse order within bounds: key4, key3, key2
        assert_eq!(entries[0].get().unwrap().vstring, "key4");
        assert_eq!(entries[1].get().unwrap().vstring, "key3");
        assert_eq!(entries[2].get().unwrap().vstring, "key2");
    }
}<|MERGE_RESOLUTION|>--- conflicted
+++ resolved
@@ -11,14 +11,10 @@
 use parquet::arrow::ProjectionMask;
 
 use crate::{
-<<<<<<< HEAD
     option::Order,
-    record::{option::OptionRecordRef, Key, Record, RecordRef, Schema},
-=======
     record::{
         option::OptionRecordRef, ArrowArrays, ArrowArraysBuilder, Key, Record, RecordRef, Schema,
     },
->>>>>>> b130350d
     stream::record_batch::RecordBatchEntry,
     version::timestamp::{Timestamp, Ts, TsRef, EPOCH},
 };
